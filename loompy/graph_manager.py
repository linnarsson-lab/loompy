import scipy.sparse as sparse
import numpy as np
import logging
from typing import *
from loompy import timestamp


def _renumber(a: np.ndarray, keys: np.ndarray, values: np.ndarray) -> np.ndarray:
	"""
	Renumber 'a' by replacing any occurrence of 'keys' by the corresponding 'values'
	"""
	ordering = np.argsort(keys)
	keys = keys[ordering]
	values = keys[ordering]
	index = np.digitize(a.ravel(), keys, right=True)
	return(values[index].reshape(a.shape))


class GraphManager:
	"""
	Manage a set of graphs (either for rows or columns) with a backing HDF5 file store
	"""
	def __init__(self, ds: Any, *, axis: int) -> None:
		setattr(self, "!axis", axis)
		setattr(self, "!ds", ds)
		storage: Dict[str, np.ndarray] = {}
		setattr(self, "!storage", storage)

		self._write_access = False
		if ds is not None:
<<<<<<< HEAD
			self._write_access = ds._mode == 'r+'
			a = ["row_edges", "col_edges"][self.axis]
=======
			# Patch old files that use the old naming convention
			if ds._file.mode == "r+":
				if "row_graphs" not in ds._file:
					ds._file.create_group('/row_graphs')
				if "col_graphs" not in ds._file:
					ds._file.create_group('/col_graphs')
				if "row_edges" in ds._file:
					for key in ds._file["row_edges"]:
						ds._file["row_graphs"][key] = ds._file["row_edges"][key]
					del ds._file["row_edges"]
				if "col_edges" in ds._file:
					for key in ds._file["col_edges"]:
						ds._file["col_graphs"][key] = ds._file["col_edges"][key]
					del ds._file["col_edges"]

			a = ["row_graphs", "col_graphs"][self.axis]
>>>>>>> d92bac9f
			if a in ds._file:
				for key in ds._file[a]:
					self.__dict__["storage"][key] = None
			elif self._write_access:
				ds._file.create_group(a)
			else:
				logging.warn("Missing graph group not added: cannot modify loom file when connected in read-only mode")

	def keys(self) -> List[str]:
		return list(self.__dict__["storage"].keys())

	def items(self) -> Iterable[Tuple[str, sparse.coo_matrix]]:
		for key in self.keys():
			yield (key, self[key])

	def __len__(self) -> int:
		return len(self.keys())

	def __contains__(self, name: str) -> bool:
		return name in self.keys()

	def __iter__(self) -> Iterator[str]:
		for key in self.keys():
			yield key

	def last_modified(self, name: str = None) -> str:
		"""
		Return a compact ISO8601 timestamp (UTC timezone) indicating when a graph was last modified

		Note: if no graph name is given (the default), the modification time of the most recently modified graph will be returned

		If a graph has no timestamp and the loom file is connected in read-write mode, it will be initialised to current time.

		If a graph has no timestamp and the loom file is connected in read-only mode, "19700101T000000Z" (start of Unix Time) is returned.
		"""
		a = ["row_graphs", "col_graphs"][self.axis]

		if name is None:
			if "last_modified" in self.ds._file[a].attrs:
				return self.ds._file[a].attrs["last_modified"]
<<<<<<< HEAD
			elif self._write_access:
=======
			elif self.ds._file.mode == 'r+':
>>>>>>> d92bac9f
				self.ds._file[a].attrs["last_modified"] = timestamp()
				self.ds._file.flush()
				return self.ds._file[a].attrs["last_modified"]
		if name is not None:
			if "last_modified" in self.ds._file[a + name].attrs:
				return self.ds._file[a][name].attrs["last_modified"]
<<<<<<< HEAD
			elif self._write_access:
=======
			elif self.ds._file.mode == 'r+':
>>>>>>> d92bac9f
				self.ds._file[a][name].attrs["last_modified"] = timestamp()
				self.ds._file.flush()
				return self.ds._file[a][name].attrs["last_modified"]
		return "19700101T000000Z"

	def __getitem__(self, thing: Any) -> sparse.coo_matrix:
		if type(thing) is slice or type(thing) is np.ndarray or type(thing) is int:
			gm = GraphManager(None, axis=self.axis)
			for key, g in self.items():
				# Slice the graph matrix properly without making it dense
				(a, b, w) = (g.row, g.col, g.data)
				indices = np.arange(g.shape[0])[thing]
				mask = np.logical_and(np.in1d(a, indices), np.in1d(b, indices))
				a = a[mask]
				b = b[mask]
				w = w[mask]
				d = dict(zip(np.sort(indices), np.arange(indices.shape[0])))
				a = np.array([d[x] for x in a])
				b = np.array([d[x] for x in b])
				gm[key] = sparse.coo_matrix((w, (a, b)), shape=(len(indices), len(indices)))
			return gm
		else:
			return self.__getattr__(thing)

	def __getattr__(self, name: str) -> sparse.coo_matrix:
		try:
			g = self.__dict__["storage"][name]
			if g is None:
				# Read values from the HDF5 file
				a = ["row_graphs", "col_graphs"][self.axis]
				r = self.ds._file[a][name]["a"]
				c = self.ds._file[a][name]["b"]
				w = self.ds._file[a][name]["w"]
				g = sparse.coo_matrix((w, (r, c)), shape=(self.ds.shape[self.axis], self.ds.shape[self.axis]))
				self.__dict__["storage"][name] = g
			return g
		except KeyError:
			raise AttributeError(f"'{type(self)}' object has no graph '{name}' on axis {self.axis}")

	def __setitem__(self, name: str, g: sparse.coo_matrix) -> None:
		if self._write_access:
			return self.__setattr__(name, g)
		raise IOError("Cannot modify loom file when connected in read-only mode")

	def __setattr__(self, name: str, g: sparse.coo_matrix) -> None:
		if self._write_access:
			if name.startswith("!"):
				super(GraphManager, self).__setattr__(name[1:], g)
			else:
				g = sparse.coo_matrix(g)
				if self.ds is not None:
					a = ["row_edges", "col_edges"][self.axis]
					if g.shape[0] != self.ds.shape[self.axis] or g.shape[1] != self.ds.shape[self.axis]:
						raise ValueError(f"Adjacency matrix shape for axis {self.axis} must be ({self.ds.shape[self.axis]},{self.ds.shape[self.axis]}) but shape was {g.shape}")
					if name in self.ds._file[a]:
						del self.ds._file[a][name]["a"]
						del self.ds._file[a][name]["b"]
						del self.ds._file[a][name]["w"]
						del self.ds._file[a][name]
					self.ds._file[a].create_group(name)
					self.ds._file[a][name]["a"] = g.row
					self.ds._file[a][name]["b"] = g.col
					self.ds._file[a][name]["w"] = g.data
					self.ds._file[a][name].attrs["last_modified"] = timestamp()
					self.ds._file[a].attrs["last_modified"] = timestamp()
					self.ds._file.attrs["last_modified"] = timestamp()
					self.ds._file.flush()
					self.__dict__["storage"][name] = g
				else:
					self.__dict__["storage"][name] = g
		else:
			raise IOError("Cannot modify loom file when connected in read-only mode")

	def __delitem__(self, name: str) -> None:
		if self._write_access:
			return self.__delattr__(name)
		raise IOError("Cannot modify loom file when connected in read-only mode")

	def __delattr__(self, name: str) -> None:
		if self._write_access:
			if self.ds is not None:
<<<<<<< HEAD
				a = ["row_edges", "col_edges"][self.axis]
				if self.ds._file[a].__contains__(name):
=======
				a = ["row_graphs", "col_graphs"][self.axis]
				if g.shape[0] != self.ds.shape[self.axis] or g.shape[1] != self.ds.shape[self.axis]:
					raise ValueError(f"Adjacency matrix shape for axis {self.axis} must be ({self.ds.shape[self.axis]},{self.ds.shape[self.axis]}) but shape was {g.shape}")
				if name in self.ds._file[a]:
>>>>>>> d92bac9f
					del self.ds._file[a][name]["a"]
					del self.ds._file[a][name]["b"]
					del self.ds._file[a][name]["w"]
					del self.ds._file[a][name]
					self.ds._file.flush()
			if name in self.__dict__["storage"]:
				del self.__dict__["storage"][name]
		else:
			raise IOError("Cannot modify loom file when connected in read-only mode")

<<<<<<< HEAD
=======
	def __delattr__(self, name: str) -> None:
		if self.ds is not None:
			a = ["row_graphs", "col_graphs"][self.axis]
			if self.ds._file[a].__contains__(name):
				del self.ds._file[a][name]["a"]
				del self.ds._file[a][name]["b"]
				del self.ds._file[a][name]["w"]
				del self.ds._file[a][name]
				self.ds._file.flush()
		if name in self.__dict__["storage"]:
			del self.__dict__["storage"][name]
	
>>>>>>> d92bac9f
	def permute(self, ordering: np.ndarray) -> None:
		if self._write_access:
			for name in self.keys():
				g = self[name]
				(a, b, w) = (g.row, g.col, g.data)
				a = _renumber(a, np.array(ordering), np.arange(g.shape[1]))
				b = _renumber(b, np.array(ordering), np.arange(g.shape[1]))
				g = sparse.coo_matrix((w, (a, b)), g.shape)
				self[name] = g
		raise IOError("Cannot modify loom file when connected in read-only mode")<|MERGE_RESOLUTION|>--- conflicted
+++ resolved
@@ -26,14 +26,11 @@
 		storage: Dict[str, np.ndarray] = {}
 		setattr(self, "!storage", storage)
 
-		self._write_access = False
+		self._read_write_mode = False
 		if ds is not None:
-<<<<<<< HEAD
-			self._write_access = ds._mode == 'r+'
-			a = ["row_edges", "col_edges"][self.axis]
-=======
+			self._read_write_mode = ds._mode == 'r+'
 			# Patch old files that use the old naming convention
-			if ds._file.mode == "r+":
+			if self._read_write_mode:
 				if "row_graphs" not in ds._file:
 					ds._file.create_group('/row_graphs')
 				if "col_graphs" not in ds._file:
@@ -48,11 +45,10 @@
 					del ds._file["col_edges"]
 
 			a = ["row_graphs", "col_graphs"][self.axis]
->>>>>>> d92bac9f
 			if a in ds._file:
 				for key in ds._file[a]:
 					self.__dict__["storage"][key] = None
-			elif self._write_access:
+			elif self._read_write_mode:
 				ds._file.create_group(a)
 			else:
 				logging.warn("Missing graph group not added: cannot modify loom file when connected in read-only mode")
@@ -89,22 +85,14 @@
 		if name is None:
 			if "last_modified" in self.ds._file[a].attrs:
 				return self.ds._file[a].attrs["last_modified"]
-<<<<<<< HEAD
-			elif self._write_access:
-=======
-			elif self.ds._file.mode == 'r+':
->>>>>>> d92bac9f
+			elif self._read_write_mode:
 				self.ds._file[a].attrs["last_modified"] = timestamp()
 				self.ds._file.flush()
 				return self.ds._file[a].attrs["last_modified"]
 		if name is not None:
 			if "last_modified" in self.ds._file[a + name].attrs:
 				return self.ds._file[a][name].attrs["last_modified"]
-<<<<<<< HEAD
-			elif self._write_access:
-=======
-			elif self.ds._file.mode == 'r+':
->>>>>>> d92bac9f
+			elif self._read_write_mode:
 				self.ds._file[a][name].attrs["last_modified"] = timestamp()
 				self.ds._file.flush()
 				return self.ds._file[a][name].attrs["last_modified"]
@@ -145,12 +133,14 @@
 			raise AttributeError(f"'{type(self)}' object has no graph '{name}' on axis {self.axis}")
 
 	def __setitem__(self, name: str, g: sparse.coo_matrix) -> None:
-		if self._write_access:
+		if self._read_write_mode:
 			return self.__setattr__(name, g)
 		raise IOError("Cannot modify loom file when connected in read-only mode")
 
 	def __setattr__(self, name: str, g: sparse.coo_matrix) -> None:
-		if self._write_access:
+		if not self._read_write_mode:
+			raise IOError("Cannot modify loom file when connected in read-only mode")
+		else:
 			if name.startswith("!"):
 				super(GraphManager, self).__setattr__(name[1:], g)
 			else:
@@ -175,26 +165,20 @@
 					self.__dict__["storage"][name] = g
 				else:
 					self.__dict__["storage"][name] = g
+
+	def __delitem__(self, name: str) -> None:
+		if self._read_write_mode:
+			return self.__delattr__(name)
 		else:
 			raise IOError("Cannot modify loom file when connected in read-only mode")
 
-	def __delitem__(self, name: str) -> None:
-		if self._write_access:
-			return self.__delattr__(name)
-		raise IOError("Cannot modify loom file when connected in read-only mode")
-
 	def __delattr__(self, name: str) -> None:
-		if self._write_access:
+		if not self._read_write_mode:
+			raise IOError("Cannot modify loom file when connected in read-only mode")
+		else:
 			if self.ds is not None:
-<<<<<<< HEAD
-				a = ["row_edges", "col_edges"][self.axis]
+				a = ["row_graphs", "col_graphs"][self.axis]
 				if self.ds._file[a].__contains__(name):
-=======
-				a = ["row_graphs", "col_graphs"][self.axis]
-				if g.shape[0] != self.ds.shape[self.axis] or g.shape[1] != self.ds.shape[self.axis]:
-					raise ValueError(f"Adjacency matrix shape for axis {self.axis} must be ({self.ds.shape[self.axis]},{self.ds.shape[self.axis]}) but shape was {g.shape}")
-				if name in self.ds._file[a]:
->>>>>>> d92bac9f
 					del self.ds._file[a][name]["a"]
 					del self.ds._file[a][name]["b"]
 					del self.ds._file[a][name]["w"]
@@ -202,26 +186,9 @@
 					self.ds._file.flush()
 			if name in self.__dict__["storage"]:
 				del self.__dict__["storage"][name]
-		else:
-			raise IOError("Cannot modify loom file when connected in read-only mode")
-
-<<<<<<< HEAD
-=======
-	def __delattr__(self, name: str) -> None:
-		if self.ds is not None:
-			a = ["row_graphs", "col_graphs"][self.axis]
-			if self.ds._file[a].__contains__(name):
-				del self.ds._file[a][name]["a"]
-				del self.ds._file[a][name]["b"]
-				del self.ds._file[a][name]["w"]
-				del self.ds._file[a][name]
-				self.ds._file.flush()
-		if name in self.__dict__["storage"]:
-			del self.__dict__["storage"][name]
 	
->>>>>>> d92bac9f
 	def permute(self, ordering: np.ndarray) -> None:
-		if self._write_access:
+		if self._read_write_mode:
 			for name in self.keys():
 				g = self[name]
 				(a, b, w) = (g.row, g.col, g.data)
